<<<<<<< HEAD
# [v1.2.1](https://github.com/simvue-io/simvue-cli/releases/tag/v1.2.1) - 2025-10-13

- Added validation of inputs for metadata push.
- Added support for Python 3.14.
=======
# Unreleased

- Fixes to push command functionality.
- Added parsing of float and integer strings to numeric values in CSV reading.
>>>>>>> 21e1f794

# [v1.2.0](https://github.com/simvue-io/simvue-cli/releases/tag/v1.2.0) - 2025-09-30

- Added commands for push metadata sets as runs, and pushing runs from a JSON file.

# [v1.1.0](https://github.com/simvue-io/simvue-cli/releases/tag/v1.1.0) - 2025-08-12

- Various fixes to columns in `list` sub-commands, this includes fixing `N/A` where data could not be found.
- `--plain` mode now displays all data as expected, with formatting disabled.
- Add `run pull` command for retrieving artifacts.
- Added additional sub-commands for `Tag` type.

# [v1.0.1](https://github.com/simvue-io/simvue-cli/releases/tag/v1.0.1) - 2025-03-31

- Fixed typing bug for Generator.

# [v1.0.0](https://github.com/simvue-io/simvue-cli/releases/tag/v1.0.0) - 2025-03-31

- Added list commands for viewing objects including runs, folders, tags etc.
- Added user and tenant creation.
- Added virtual environment initialisation from runs.
- Added JSON dumping of objects.
- Added command for checking server availability.
- Added ability to attach metrics to an existing run.
- Added creation of new runs from CLI.<|MERGE_RESOLUTION|>--- conflicted
+++ resolved
@@ -1,14 +1,7 @@
-<<<<<<< HEAD
 # [v1.2.1](https://github.com/simvue-io/simvue-cli/releases/tag/v1.2.1) - 2025-10-13
-
-- Added validation of inputs for metadata push.
-- Added support for Python 3.14.
-=======
-# Unreleased
 
 - Fixes to push command functionality.
 - Added parsing of float and integer strings to numeric values in CSV reading.
->>>>>>> 21e1f794
 
 # [v1.2.0](https://github.com/simvue-io/simvue-cli/releases/tag/v1.2.0) - 2025-09-30
 
