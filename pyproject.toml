--- conflicted
+++ resolved
@@ -44,12 +44,8 @@
     "requests>=2.32.3",
     "tqdm>=4.67.1",
     "more-itertools>=10.8.0",
-<<<<<<< HEAD
-    "simvue>=2.2.1",
-=======
-    "simvue>=2.2.0",
+    "simvue>=2.2.2",
     "pydantic>=2.11.9",
->>>>>>> 21e1f794
 ]
 
 [project.urls]
